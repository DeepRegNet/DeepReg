# Data sampling options

<<<<<<< HEAD
## 0 - Training, validation and test
Training and validation use the same data folder structure. Prediction can use a different test data folder structure. See the [predefined data loader tutorial](./predefined_loader.md) for more details.
=======
This describes the sampling methods used in the [predefined data loaders](./predefined_loader.md). 
>>>>>>> 96b25e75

## 1 - Image pair sampling
The registration network samples a pair of images as input.

### Paired-image loader
Using paired-image loader, each pair will be sampled once in each epoch. One epoch iterats over the number of total pairs.

### Unpaired-image loader
Using unpaired-image loader, all the images will be randomly paired first without replacement, before each pair is sampled once in each epoch. One epoch iterates over "floor(number-of-images / 2)" image pairs.

### Grouped-image loader
Using grouped-image loader, each group is sampled once in each epoch. One epoch iterates over the number of groups.

#### Sampling intra-group image pairs
When each group has multiple images, one intra-group image pair is randomly sampled (default for training) with different sampling contraints, by setting `intra_group_option`:
    - Forward: moving image always has a smaller index, e.g. at an earlier time;
    - Backward: moving image always has a larger index, e.g. at a later time; or
    - Unconstrained: no constraint on the order.
For the first two options, the intra-subject images will be ascending-sorted by name to represent ordered sequential images, such as time-series data.

#### Option for mixing inter-group image pairs
This option requires a parameter `intra_group_prob` specifying the intra-groupe image sampling probability `p=[0,1]`. When `p` is greater than zero, there will be `(1-p)*100%` chance to sample the fixed images from a different group, after sampling the moving image from the current intra-group images.

#### Option for iterating all available intra-group image pairs
All the possible image pairs (depends on the intra-group sampling option) will be sampled once in each epoch. This option is not supported when mixing intra-and-inter-group pairs. Disabling the `sample_image_in_group` will enable this option (default for testing).


## 2 - Label pair sampling
When each image has multiple labels, e.g. segmentations of different organs in a CT image. For each sampled image pair, one label pair is randomly sampled. This is default for training.

### Corresponding label pairs
When using multiple labels, it is the user's responsibility to ensure the labels are ordered, such that the same `label_idx` in `[width, height, depth, label_idx]` is the same anatomical or pathological structure - a corresponding label pair between the moving and fixed labels.

### Consistent label pairs
Consistent label pairs between a pair of moving and fixed labels requires:
    1) The two images have the same number of labels; and
    2) They are ordered and corresponding label types.

When a pair of moving and fixed images have inconsistent label pairs, label dissimilarity can not be defined. Therefore,
    - Using unpaired-labelled-image loader, consistent label pairs are required;
    - Using grouped-labelled-image loader, consistent label pairs are required between intra-group image pairs;
    - When mixing intra-inter-group images in grouped-labelled-image loader, consistent label pairs are required between all intra-and-inter-group image pairs.
However,
    - Using paired-labelled-image loader, consistent label pairs are not required between different image pairs;
    - Using grouped-labelled-image loader without mixing intra-inter-group images, consistent label pairs are not required between different image groups.


### Option for iterating all available label pairs
This option is default for testing. All the label pairs will be sampled once for each sampled image pair. This option is not supported when mixing intra-and-inter-group image pairs.<|MERGE_RESOLUTION|>--- conflicted
+++ resolved
@@ -1,11 +1,6 @@
 # Data sampling options
 
-<<<<<<< HEAD
-## 0 - Training, validation and test
-Training and validation use the same data folder structure. Prediction can use a different test data folder structure. See the [predefined data loader tutorial](./predefined_loader.md) for more details.
-=======
-This describes the sampling methods used in the [predefined data loaders](./predefined_loader.md). 
->>>>>>> 96b25e75
+This describes the sampling methods used in the [predefined data loaders](./predefined_loader.md).
 
 ## 1 - Image pair sampling
 The registration network samples a pair of images as input.
