# How to configure DeepReg options

<<<<<<< HEAD
(under development)

=======
>>>>>>> 47a6d193
## Command line arguments

`DeepReg` is primarily a command line tool that provides two basic functions, `train` and `predict`.

System options are reuired to parse to these functions:
`-g` or `--gpu`
`-c` or `--config_path`
`-g` or `--gpu <str>`
`--gpu_allow_growth`
`-k` or `--ckpt_path`
`-l` or `--log`

## Config files

`train` requires two sections be configured in config file, `dataset` and `train`;
`predict` requires at minimum `dataset` be configured.

### Options for predefined loaders

The options for `dataset` are summarised in [Dataset configurations](./configurations_dataset.md)

### Options for training

The options for `train` are summarised in [Training configurations](./configurations_train.md)<|MERGE_RESOLUTION|>--- conflicted
+++ resolved
@@ -1,10 +1,7 @@
 # How to configure DeepReg options
 
-<<<<<<< HEAD
 (under development)
 
-=======
->>>>>>> 47a6d193
 ## Command line arguments
 
 `DeepReg` is primarily a command line tool that provides two basic functions, `train` and `predict`.
