--- conflicted
+++ resolved
@@ -23,12 +23,9 @@
 
 ### Changed
 
-<<<<<<< HEAD
 - Clarify the suggestion in doc to use all-zero masks for missing labels.
-=======
 - Moved contributor list to a separate page.
 - Changed `no-test` flag to `full` for demo scripts.
->>>>>>> 8105d14d
 - Renamed `neg_weight` to `background_weight`.
 - Renamed `log_dir` to `exp_name` and `log_root` to `log_dir` respectively.
 - Uniformed local-net, global-net, u-net under a single u-net structure.
