# Change Log

All notable changes to this project will be documented in this file. It's a team effort
to make them as straightforward as possible.

The format is based on [Keep a Changelog](http://keepachangelog.com/) and this project
adheres to [Semantic Versioning](http://semver.org/).

## [1.0.0-rc1] - In Progress

Release comment: refactoring of models means that old checkpoint files are no longer
compatible with the updates.

### Added

- Added `num_parallel_calls` option in config for data preprocessing.
- Added tests for Dice score, Jaccard Index, and cross entropy losses.
- Added statistics on inputs, DDF and TRE into tensorboard.
- Added example for using custom loss.
- Added tests on Mac OS.
- Added tests for python 3.6 and 3.7.
- Added support to custom layer channels in U-Net.
- Added support to multiple loss functions for each loss type: "image", "label" and
  "regularization".
- Added LNCC computation using separable 1-D filters for all kernels available

### Changed

<<<<<<< HEAD
- Change the ResizeCPTransform to use 1-D separable convolutions
=======
- Changed dataset config so that `format` and `labeled` are defined per split.
- Reduced TensorFlow logging level.
- Used `DEEPREG_LOG_LEVEL` to control logging in DeepReg.
>>>>>>> e8f7149e
- Increased all EPS to 1e-5.
- Clarify the suggestion in doc to use all-zero masks for missing labels.
- Moved contributor list to a separate page.
- Changed `no-test` flag to `full` for demo scripts.
- Renamed `neg_weight` to `background_weight`.
- Renamed `log_dir` to `exp_name` and `log_root` to `log_dir` respectively.
- Uniformed local-net, global-net, u-net under a single u-net structure.
- Simplified custom layer definitions.
- Removed multiple unnecessary custom layers and use tf.keras.layers whenever possible.
- Refactored BSplines interpolation independently of the backbone network and available
  only for DDF and DVF models.

### Fixed

- Fixed LNCC loss regarding INF values.
- Removed loss weight checks to be more robust.
- Fixed import error under python 3.6.
- Fixed the residual module in local net architecture, compatible for previous
  checkpoints.
- Broken link in README to seminar video.

## [0.1.2] - 2021-01-31

Release comment: This is mainly a bugfix release, although some of the tasks in
1.0.0-rc1 have been included in this release, with or without public-facing
accessibility (see details below).

### Added

- Added global NCC loss
- Added the docs on registry for backbone models.
- Added backward compatible config parser.
- Added tests so that test coverage is 100%.
- Added config file docs with details on how new config works.
- Added DDF data augmentation.
- Added the registry for backbone models and losses.
- Added pylint with partial check (C0103,C0301,R1725,W0107,W9012,W9015) to CI.
- Added badges for code quality and maintainability.
- Added additional links (CoC, PyPI) and information (contributing, citing) to project
  README.md.
- Added CMIC seminar where DeepReg was introduced to the project README.md.
- Added deepreg_download entry point to access non-release folders required for Quick
  Start.

### Changed

- Refactored optimizer configuration.
- Refactored affine transform data augmentation.
- Modified the implementation of resampler to support zero boundary condition.
- Refactored loss functions into classes.
- Use CheckpointManager callback for saving and support training restore.
- Changed distribute strategy to default for <= 1 GPU.
- Migrated from Travis-CI to GitHub Actions.
- Simplified configuration for backbone models and losses.
- Simplified contributing documentation.
- Uniform kernel size for LNCC loss.
- Improved demo configurations with the updated pre-trained models for:
  grouped_mask_prostate_longitudinal, paried_mrus_prostate, unpaired_us_prostate_cv,
  grouped_mr_heart, unpaired_ct_lung, paired_ct_lung.

### Fixed

- Fixed several dead links in the documentation.
- Fixed a bug due to typo when image loss weight is zero, label loss is not applied.
- Fixed warp CLI tool by saving outputs in Nifti1 format.
- Fixed optimiser storage and loading from checkpoints.
- Fixed bias initialization for theta in GlobalNet.
- Removed invalid `first` argument in DataLoader for sample_index generator.
- Fixed build error when downloading data from the private repository.
- Fixed the typo for CLI tools in documents.

## [0.1.0] - 2020-11-02

### Added

- Added option to change the kernel size and type for LNCC image similarity loss.
- Added visualization tool for generating gifs from model outputs.
- Added the max_epochs argument for training to overwrite configuration.
- Added the log_root argument for training and prediction to customize the log file
  location.
- Added more meaningful error messages for data loading.
- Added integration tests for all demos.
- Added environment.yml file for Conda environment creation.
- Added Dockerfile.
- Added the documentation about using UCL cluster with DeepReg.

### Changed

- Updated TensorFlow version to 2.3.1.
- Updated the pre-trained models in MR brain demo.
- Updated instruction on Conda environment creation.
- Updated the documentation regarding pre-commit and unit-testing.
- Updated the issue and pull-request templates.
- Updated the instructions for all demos.
- Updated pre-commit hooks version.
- Updated JOSS paper to address reviewers' comments.
- Migrated from travis-ci.org to travis-ci.com.

### Fixed

- Fixed prediction error when number of samples cannot be divided by batch size exactly.
- Fixed division by zero handling in multiple image/label losses.
- Fixed tensor comparison in unit tests and impacted tests.
- Removed normalization of DDF/DVF when saving in Nifti formats.
- Fixed invalid link in the quick start page.

## [0.1.0b1] - 2020-09-01

Initial beta release.<|MERGE_RESOLUTION|>--- conflicted
+++ resolved
@@ -26,13 +26,10 @@
 
 ### Changed
 
-<<<<<<< HEAD
 - Change the ResizeCPTransform to use 1-D separable convolutions
-=======
 - Changed dataset config so that `format` and `labeled` are defined per split.
 - Reduced TensorFlow logging level.
 - Used `DEEPREG_LOG_LEVEL` to control logging in DeepReg.
->>>>>>> e8f7149e
 - Increased all EPS to 1e-5.
 - Clarify the suggestion in doc to use all-zero masks for missing labels.
 - Moved contributor list to a separate page.
