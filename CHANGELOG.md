--- conflicted
+++ resolved
@@ -30,11 +30,8 @@
 
 ### Fixed
 
-<<<<<<< HEAD
 - Removed loss weight checks to be more robust.
-=======
 - Fixed import error under python 3.6.
->>>>>>> 21e2a1c3
 - Fixed the residual module in local net architecture, compatible for previous
   checkpoints.
 - Broken link in README to seminar video.
