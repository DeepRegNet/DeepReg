--- conflicted
+++ resolved
@@ -3,15 +3,6 @@
 **DeepReg is a freely available, community-supported open-source toolkit for research in
 medical image registration using deep learning.**
 
-<<<<<<< HEAD
-The current version is implemented as a Tensorflow 2-based framework, and contains
-implementations for unsupervised- and weaky-supervised algorithms with their
-combinations and variants. `DeepReg` has a practical focus on growing and diverse
-clinical applications, as seen in the provided [examples](tutorial_demo.md).
-
-_Right now, `DeepReg` is still under-development - however, many tutorials, demos and
-much of the core funtionality are already accessible._
-=======
 The current version is implemented as a TensorFlow 2-based framework, and contains
 implementations for unsupervised- and weaky-supervised algorithms with their
 combinations and variants. DeepReg has a practical focus on growing and diverse clinical
@@ -20,18 +11,13 @@
 
 _Right now, DeepReg is still under-development - however, many tutorials, demos and much
 of the core funtionality are already accessible._
->>>>>>> 9f1535f4
 
 [Get involved](CONTRIBUTING.md) and help make DeepReg better!
 
 ## Features
 
 DeepReg **extends and simplifies workflows for medical imaging researchers** working in
-<<<<<<< HEAD
-Tensorflow 2, and can be easily installed and used across multiple platforms for **rapid
-=======
 TensorFlow 2, and can be easily installed and used across multiple platforms for **rapid
->>>>>>> 9f1535f4
 deployment of deep-learning algorithms**.
 
 DeepReg is designed to be used with **minimal programming or scripting**, owing to its
@@ -45,11 +31,7 @@
 ## Contributors
 
 DeepReg is maintained and led by a team of developers and researchers. People with
-<<<<<<< HEAD
-signifigant contributions to `DeepReg` are listed below (in alphabetical order).
-=======
 signifigant contributions to DeepReg are listed below (in alphabetical order).
->>>>>>> 9f1535f4
 
 | Name               | Affiliation (at time of contribution)             |
 | ------------------ | ------------------------------------------------- |
@@ -69,12 +51,8 @@
 
 This open-source initiative started within University College London, with support from
 the Wellcome/EPSRC Centre for Interventional and Surgical Sciences
-<<<<<<< HEAD
-([WEISS](https://www.ucl.ac.uk/interventional-surgical-sciences/)).
-=======
 ([WEISS](https://www.ucl.ac.uk/interventional-surgical-sciences/)), and partial support
 from the Wellcome/EPSRC Centre for Medical Engineering
 ([CME](https://medicalengineering.org.uk/)).
->>>>>>> 9f1535f4
 
 <p style="text-align: center"><img src='https://raw.githubusercontent.com/DeepRegNet/DeepReg/master/docs/asset/weiss.jpg' alt='WEISS Logo' height="80" style="padding: 10px;" /><img src='https://raw.githubusercontent.com/DeepRegNet/DeepReg/master/docs/asset/medicalengineering.svg' alt='CME Logo' height="80" style="padding: 10px;"/></p>