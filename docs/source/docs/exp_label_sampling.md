--- conflicted
+++ resolved
@@ -1,9 +1,7 @@
 # Label Sampling
 
-<<<<<<< HEAD
 Images may have multiple labels, such as with segmentations of different organs in CT scans.
-In this case, one label pair is randomly sampled for each sampled image pair. This is default
-for training.
+In this case, for each sampled image pair, one label pair is randomly chosen by default.
 
 ## Corresponding label pairs
 
@@ -14,18 +12,23 @@
 ## Consistent label pairs
 
 Consistent label pairs between a pair of moving and fixed labels requires: 
+
 1. The two images have the same number of labels, and 
-2. They are ordered and corresponding label types.
+2. The labels have the same order
 
 <!-- I've adjusted the style and grammar below but left the hyphenated loader names as-is -->
 
 When a pair of moving and fixed images have inconsistent label pairs, label
 dissimilarity cannot be defined. The following applies:
+
 - When using the unpaired-labelled-image loader, consistent label pairs are required;
-- When using the grouped-labelled-image loader, consistentlabel pairs are required between intra-group image pairs;
+- When using the grouped-labelled-image loader, consistent label pairs are required between 
+intra-group image pairs;
 - When mixing intra-inter-group images in the grouped-labelled-image loader, consistent label pairs are
-required between all intra-group and inter-group image pairs. 
+required between all intra-group and inter-group image pairs.
+
 However, 
+
 - When using the paired-labelled-image loader, consistent label pairs are not required between different
 image pairs;
 - When using the grouped-labelled-image loader without mixing intra-group and inter-group
@@ -41,50 +44,4 @@
 
 This option is default for testing. All the label pairs will be sampled once for each
 sampled image pair. This option is not supported when mixing intra-group and inter-group image
-pairs.
-=======
-Label sampling happens when images have multiple labels, e.g. segmentations of different
-organs in a CT image. In this case, for each sampled image pair, one label pair is
-randomly chosen by default.
-
-## Corresponding label pairs
-
-When using multiple labels, it is the user's responsibility to ensure the labels are
-ordered, such that the same `label_idx` in `[width, height, depth, label_idx]`
-corresponds to the same anatomical or pathological structure in both moving and fixed
-labels.
-
-## Consistent label pairs
-
-Consistent label pairs between a pair of moving and fixed labels requires: 1) The two
-images have the same number of labels; and 2) They are ordered using the same strategy.
-
-When a pair of moving and fixed images have inconsistent label pairs, label
-dissimilarity can not be defined. Therefore,
-
-- Using unpaired-labelled-image loader, consistent label pairs are required;
-- Using grouped-labelled-image loader, consistent label pairs are required between
-  intra-group image pairs;
-- When mixing intra-inter-group images in grouped-labelled-image loader, consistent
-  label pairs are required between all intra-and-inter-group image pairs.
-
-However,
-
-- Using paired-labelled-image loader, consistent label pairs are not required between
-  different image pairs;
-- Using grouped-labelled-image loader without mixing intra-inter-group images,
-  consistent label pairs are not required between different image groups.
-
-## Partially labelled image data
-
-When one of the label dissimilarity measures is specified with a non-zero weight, image
-data without any label will cause an error in DeepReg. This is a check in to avoiding
-accidentally missing labels. When appropriate, enabling training with missing labels
-with a placeholder all-zero mask for the imaging data.
-
-## Option for iterating all available label pairs
-
-This option is the default for testing. For each sampled image pair, all label pairs
-will be sampled once. This option is not supported when mixing intra-and-inter-group
-image pairs.
->>>>>>> a47be608
+pairs.