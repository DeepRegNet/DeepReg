<img src="./deepreg_logo_purple.svg" alt="deepreg_logo" title="DeepReg" width="150" />

# DeepReg: deep learning for image registration

DeepReg is an open-source toolkit for research in medical image registration using deep learning. The current version is based on TensorFlow 2. This toolkit contains implementations for unsupervised- and weaky-supervised algorithms with their combinations and variants, with a practical focus on diverse clinical applications, as in provided examples.

This is still under development. However some of the functionalities can be accessed.

## Quick start

- Create a new virtual environment using Anaconda/Miniconda:
  `conda create --name deepreg python=3.7 tensorflow-gpu=2.2`

- Install DeepReg:
  `pip install -e .`

- Train a registration network using test data:
  `train --gpu <str> --config_path <str> --gpu_allow_growth --ckpt_path <str> --log <str>`

- Prediction using a trained registration network:
  `predict --gpu <str> --mode <str> --ckpt_path <str> --gpu_allow_growth --log <str> --batch_size <int> --sample_label <str>`

## Tutorials

### Two ways to get started with DeepReg

<<<<<<< HEAD
[Get started with demos](./tutorials/demo.md)  
=======
[Get started with image registration using deep learning](./tutorials/registration.md)
>>>>>>> 47a6d193

[Get started with demos](./tutorials/demos.md)

### How-to guides

<<<<<<< HEAD
[How to configure DeepReg options](./tutorials/configurations.md)  
=======
[How to configure DeepReg options](./tutorials/configuration.md)
>>>>>>> 47a6d193

[How to arrange data files and folders to use predefined data loaders](./tutorials/predefined_loader.md)

...... (under development)

Other tutorial topics can be found in the wiki [Tutorial Index](https://github.com/ucl-candi/DeepReg/wiki/Tutorial-Index)

### System setup

(under development)

## Demos

(under development)

## Contributions

We welcome contributions! Please refer to the [contribution guidelines](./docs/CONTRIBUTING.md) for the toolkit.<|MERGE_RESOLUTION|>--- conflicted
+++ resolved
@@ -24,25 +24,17 @@
 
 ### Two ways to get started with DeepReg
 
-<<<<<<< HEAD
-[Get started with demos](./tutorials/demo.md)  
-=======
 [Get started with image registration using deep learning](./tutorials/registration.md)
->>>>>>> 47a6d193
 
-[Get started with demos](./tutorials/demos.md)
+[Get started with demos](./tutorials/demo.md)
 
 ### How-to guides
 
-<<<<<<< HEAD
-[How to configure DeepReg options](./tutorials/configurations.md)  
-=======
-[How to configure DeepReg options](./tutorials/configuration.md)
->>>>>>> 47a6d193
+[How to configure DeepReg options](./tutorials/configurations.md)
 
 [How to arrange data files and folders to use predefined data loaders](./tutorials/predefined_loader.md)
 
-...... (under development)
+(under development)
 
 Other tutorial topics can be found in the wiki [Tutorial Index](https://github.com/ucl-candi/DeepReg/wiki/Tutorial-Index)
 
