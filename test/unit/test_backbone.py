--- conflicted
+++ resolved
@@ -72,19 +72,11 @@
     # Assert number of downsample blocks is correct (== max level), Pass
     assert len(global_test._downsample_blocks) == 3
 
-<<<<<<< HEAD
-    # Assert conv3dBlock type is correct, Pass
-    assert isinstance(global_test._conv3d_block, type(layer.Conv3dBlock(12)))
-
-    # Asserting type is dense_layer, Pass
-    assert isinstance(global_test._dense_layer, type(layer.Dense(12)))
-=======
     #  Assert conv3dBlock type is correct, Pass
     assert isinstance(global_test._conv3d_block, layer.Conv3dBlock)
 
     #  Asserting type is dense_layer, Pass
     assert isinstance(global_test._dense_layer, layer.Dense)
->>>>>>> bda4e7dc
 
 
 def test_call_GlobalNet():
@@ -212,13 +204,8 @@
     # Assert number of downsample blocks is correct (== depth), Pass
     assert len(local_test._downsample_blocks) == 5
 
-<<<<<<< HEAD
-    # Assert bottom_conv3d type is correct, Pass
-    assert isinstance(local_test._bottom_conv3d, type(layer.Conv3dBlock(5)))
-=======
     #  Assert bottom_conv3d type is correct, Pass
     assert isinstance(local_test._bottom_conv3d, layer.Conv3dBlock)
->>>>>>> bda4e7dc
 
     # Assert bottom res3d type is correct, Pass
     assert isinstance(local_test._bottom_res3d, layer.Residual3dBlock)
