--- conflicted
+++ resolved
@@ -1,9 +1,4 @@
-<<<<<<< HEAD
 import pytest
-=======
-import unittest
-
->>>>>>> 20101039
 import numpy as np
 import tensorflow as tf
 
@@ -214,95 +209,8 @@
     msg = ' '.join(execinfo.value.args[0].split())
     assert 'vol shape inconsistent with loc' in msg
 
-<<<<<<< HEAD
 def test_random_transform_generator():
     pass
+    
 def test_warp_grid():
-    pass
-=======
-class TestLayerUtil(unittest.TestCase):
-    @staticmethod
-    def assertTensorsEqual(x, y):
-        """
-        given two tf tensors return True/False (not tf tensor)
-        tolerate small errors
-        :param x:
-        :param y:
-        :return:
-        """
-        return tf.reduce_max(tf.abs(x - y)).numpy() < 1e-6
-
-    def test_get_reference_grid(self):
-        expected = tf.constant(
-            np.array(
-                [
-                    [
-                        [[0, 0, 0], [0, 0, 1], [0, 0, 2]],
-                        [[0, 1, 0], [0, 1, 1], [0, 1, 2]],
-                    ]
-                ],
-                dtype=np.float32,
-            )
-        )
-        got = layer_util.get_reference_grid(grid_size=[1, 2, 3])
-        self.assertTensorsEqual(got, expected)
-
-    def test_resample_linear_without_feature(self):
-        # linear, vol has no feature channel
-        interpolation = "linear"
-        vol = tf.constant(
-            np.array([[[0, 1, 2], [3, 4, 5]]], dtype=np.float32)
-        )  # shape = [1,2,3]
-        loc = tf.constant(
-            np.array(
-                [
-                    [
-                        [[0, 0], [0, 1], [0, 3]],  # outside frame
-                        [[0.4, 0], [0.5, 1], [0.6, 2]],
-                        [[0.4, 0.7], [0.5, 0.5], [0.6, 0.3]],  # resampled = 3x+y
-                    ]
-                ],
-                dtype=np.float32,
-            )
-        )  # shape = [1,3,3,2]
-        expected = tf.constant(
-            np.array([[[0, 1, 2], [1.2, 2.5, 3.8], [1.9, 2, 2.1]]], dtype=np.float32)
-        )  # shape = [1,3,3]
-        got = layer_util.resample(vol=vol, loc=loc, interpolation=interpolation)
-        self.assertTensorsEqual(got, expected)
-
-    def test_resample_linear_with_feature(self):
-        # linear, vol has feature channel
-        interpolation = "linear"
-        vol = tf.constant(
-            np.array(
-                [[[[0, 0], [1, 1], [2, 2]], [[3, 3], [4, 4], [5, 5]]]], dtype=np.float32
-            )
-        )  # shape = [1,2,3,2]
-        loc = tf.constant(
-            np.array(
-                [
-                    [
-                        [[0, 0], [0, 1], [0, 3]],  # outside frame
-                        [[0.4, 0], [0.5, 1], [0.6, 2]],
-                        [[0.4, 0.7], [0.5, 0.5], [0.6, 0.3]],  # resampled = 3x+y
-                    ]
-                ],
-                dtype=np.float32,
-            )
-        )  # shape = [1,3,3,2]
-        expected = tf.constant(
-            np.array(
-                [
-                    [
-                        [[0, 0], [1, 1], [2, 2]],
-                        [[1.2, 1.2], [2.5, 2.5], [3.8, 3.8]],
-                        [[1.9, 1.9], [2, 2], [2.1, 2.1]],
-                    ]
-                ],
-                dtype=np.float32,
-            )
-        )  # shape = [1,3,3,2]
-        got = layer_util.resample(vol=vol, loc=loc, interpolation=interpolation)
-        self.assertTensorsEqual(got, expected)
->>>>>>> 20101039
+    pass