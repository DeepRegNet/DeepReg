--- conflicted
+++ resolved
@@ -46,7 +46,7 @@
     sample_dir = os.path.join(save_dir, f"image{image_index}")
     if labeled:
         # add label to the output path
-        sample_dir = os.path.join(save_dir, f"label{label_index}")
+        sample_dir = os.path.join(sample_dir, f"label{label_index}")
 
     # create the directory of the path
     if not os.path.exists(sample_dir):
@@ -102,21 +102,8 @@
         for sample_index in range(moving_image.shape[0]):
             # init output path
             indices_i = indices[sample_index, :].numpy().astype(int).tolist()
-<<<<<<< HEAD
             image_index, label_index, sample_dir = build_sample_output_path(
                 indices=indices_i, save_dir=save_dir, labeled=labeled
-=======
-            image_index = "_".join([str(x) for x in indices_i[:-1]])
-            label_index = str(indices_i[-1])
-
-            # save fixed
-            image_dir = os.path.join(save_dir, "image%s" % image_index)
-            if labeled:
-                image_dir = os.path.join(image_dir, "label%s" % label_index)
-
-            filename_format = os.path.join(
-                image_dir, "depth{depth_index:d}_{name:s}.png"
->>>>>>> 9f1535f4
             )
 
             # save image
