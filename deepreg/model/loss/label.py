"""
Module to perform label and prediction operations.
"""
import tensorflow as tf

EPS = 1.0e-6  # epsilon to prevent NaN

<<<<<<< HEAD
=======
"""
dissimilarity for labels
"""

>>>>>>> 947a0ae6

def get_dissimilarity_fn(config):
    """
    Function to parse args from a config dictionary
    and return the loss by averaging batch loss returned by
    multi- or single-scale loss functions.

    :param config: dict, containing configuration for training.

    :return: loss function, to calculate float
    """
    if config["name"] == "multi_scale":

        def loss(y_true, y_pred):
            return tf.reduce_mean(
                multi_scale_loss(y_true=y_true, y_pred=y_pred, **config["multi_scale"])
            )  # [batch]

        return loss
    elif config["name"] == "single_scale":

        def loss(y_true, y_pred):
            return tf.reduce_mean(
                single_scale_loss(
                    y_true=y_true, y_pred=y_pred, **config["single_scale"]
                )
            )  # [batch]

        return loss
    else:
        raise ValueError("Unknown loss type.")


def multi_scale_loss(y_true, y_pred, loss_type, loss_scales):
    """
    Apply the loss at different scales (gaussian smoothing)
    assuming values are between 0 and 1.

    :param y_true: tensor, shape = [batch, dim1, dim2, dim3]
    :param y_pred: tensor, shape = [batch, dim1, dim2, dim3]
    :param loss_type: string, indicating which loss to pass to
                      function single_scale_loss. Supported:
                      [
                          cross-entropy    |
                          mean-squared     |
                          dice             |
                          dice_generalized |
                          jaccard
                      ]
    :param loss_scales: list, values of sigma to pass to func
                        gauss_kernel_1d.
    :return: [batch] of losses.
    """
    assert len(y_true.shape) == 4
    assert len(y_pred.shape) == 4
    label_loss_all = tf.stack(
        [
            single_scale_loss(
                y_true=separable_filter3d(y_true, gauss_kernel1d(s)),
                y_pred=separable_filter3d(y_pred, gauss_kernel1d(s)),
                loss_type=loss_type,
            )
            for s in loss_scales
        ],
        axis=1,
    )
    return tf.reduce_mean(label_loss_all, axis=1)


def single_scale_loss(y_true, y_pred, loss_type):
    """
    Calculate the loss on two tensors based on defined
    loss.

    :param y_true: tensor, shape = [batch, dim1, dim2, dim3]
    :param y_pred: tensor, shape = [batch, dim1, dim2, dim3]
    :param loss_type: string, indicating which loss to pass to
                      function single_scale_loss. Supported:
                      [
                          cross-entropy    |
                          mean-squared     |
                          dice             |
                          dice_generalized |
                          jaccard
                      ]
    :return: shape = [batch] of losses
    """
    if loss_type == "cross-entropy":
        return weighted_binary_cross_entropy(y_true, y_pred)
    elif loss_type == "mean-squared":
        return squared_error(y_true, y_pred)
    elif loss_type == "dice":
        return 1 - dice_score(y_true, y_pred)
    elif loss_type == "dice_generalized":
        return 1 - dice_score_generalized(y_true, y_pred)
    elif loss_type == "jaccard":
        return 1 - jaccard_index(y_true, y_pred)
    else:
        raise ValueError("Unknown loss type.")


def squared_error(y_true, y_pred):
    """
    Calculates the mean squared difference between y_true, y_pred.
    - mean((y_true - y_pred)(y_true - y_pred))

    :param y_true: tensor, shape = [batch, dim1, dim2, dim3]
    :param y_pred: tensor, shape = [batch, dim1, dim2, dim3]
    :return: tensor, shape = [batch]
    """
    return tf.reduce_mean(tf.math.squared_difference(y_true, y_pred), axis=[1, 2, 3])


def weighted_binary_cross_entropy(y_true, y_pred, pos_weight=1):
    """
    Calculates weighted binary cross- entropy:
        -loss = − pos_w * y_true log(y_pred) - (1−y_true) log(1−y_pred)
    :param y_true: tensor, shape = [batch, dim1, dim2, dim3]
    :param y_pred: tensor, shape = [batch, dim1, dim2, dim3]
    :param pos_weight: weight of positive class, scalar. Default, [1]
    :return: shape = [batch] of losses.
    """
    y_pred = tf.clip_by_value(y_pred, EPS, 1 - EPS)
    return -pos_weight * tf.reduce_mean(
        y_true * tf.math.log(y_pred), axis=[1, 2, 3]
    ) - tf.reduce_mean((1 - y_true) * tf.math.log(1 - y_pred), axis=[1, 2, 3])


def dice_score(y_true, y_pred, binary=False):
    """
    Calculates dice score:
    - num = 2 * y_true * y_pred
    - denom = y_true + y_pred
    - dice score = num / denom

    where num and denom are summed over the entire image first.
    :param y_true: tensor, shape = [batch, dim1, dim2, dim3]
    :param y_pred: tensor, shape = [batch, dim1, dim2, dim3]
    :param binary: True if the y should be projected to 0 or 1
    :return: shape = [batch] of losses.
    """
    if binary:
        y_true = tf.cast(y_true >= 0.5, dtype=tf.float32)
        y_pred = tf.cast(y_pred >= 0.5, dtype=tf.float32)
    numerator = tf.reduce_sum(y_true * y_pred, axis=[1, 2, 3]) * 2 + EPS
    denominator = (
        tf.reduce_sum(y_true, axis=[1, 2, 3])
        + tf.reduce_sum(y_pred, axis=[1, 2, 3])
        + EPS
    )
    return numerator / denominator


def dice_score_generalized(y_true, y_pred, pos_weight=1, neg_weight=0):
    """
    Calculates weighted dice score:
    -   let y_prod = y_true * y_pred
        y_sum  = y_true + y_pred
    - num = 2 *  (pos_w * y_true * y_pred + neg_w * (1−y_true) * (1−y_pred))
        = 2 *  ((pos_w+neg_w) * y_prod - neg_w * y_sum + neg_w)
    - denom = (pos_w * (y_true + y_pred) + neg_w * (1−y_true + 1−y_pred))
          = (pos_w-neg_w) * y_sum + 2 * neg_w
    - dice score = num / denom
    Where num and denom are summed over the entire image first.

    :param y_true: tensor, shape = [batch, dim1, dim2, dim3]
    :param y_pred: tensor, shape = [batch, dim1, dim2, dim3]
    :param pos_weight: weight of positive class, default = 1
    :param neg_weight: weight of negative class, default = 0
    :return: shape = [batch] of losses.
    """
    y_prod = tf.reduce_sum(y_true * y_pred, axis=[1, 2, 3])
    y_sum = tf.reduce_sum(y_true, axis=[1, 2, 3]) + tf.reduce_sum(
        y_pred, axis=[1, 2, 3]
    )

    numerator = (
        2 * ((pos_weight + neg_weight) * y_prod - neg_weight * y_sum + neg_weight) + EPS
    )
    denominator = (pos_weight - neg_weight) * y_sum + 2 * neg_weight + EPS
    return numerator / denominator


def jaccard_index(y_true, y_pred):
    """
    Calculates jaccard index:
    - num = y_true * y_pred
    - denom = y_true + y_pred - y_true * y_pred
    - jaccard index = num / denom

    :param y_true: tensor, shape = [batch, dim1, dim2, dim3]
    :param y_pred: tensor, shape = [batch, dim1, dim2, dim3]
    :return: shape = [batch] of losses.
    """
    numerator = tf.reduce_sum(y_true * y_pred, axis=[1, 2, 3]) + EPS
    denominator = (
        tf.reduce_sum(y_true, axis=[1, 2, 3])
        + tf.reduce_sum(y_pred, axis=[1, 2, 3])
        - numerator
        + EPS
    )
    return numerator / denominator


def gauss_kernel1d(sigma):
    """
    Calculates a gaussian kernel.

    :param sigma: number defining standard deviation for
                  gaussian kernel.
    :return: tensor, shape [range(-3*sigma, 3*sigma + 1)]
    """
    if sigma == 0:
        return tf.constant(0)
    else:
        tail = int(sigma * 3)
        k = tf.exp([-0.5 * x ** 2 / sigma ** 2 for x in range(-tail, tail + 1)])
        return k / tf.reduce_sum(k)


def cauchy_kernel1d(sigma):
    """
    Approximating cauchy kernel in 1d.

    :param sigma: number, defining standard deviation of kernel.
    :return: tensor, shape [range(-3*sigma, 3*sigma + 1)]
    """
    if sigma == 0:
        return 0
    else:
        tail = int(sigma * 5)
        k = tf.math.reciprocal([((x / sigma) ** 2 + 1) for x in range(-tail, tail + 1)])
        return k / tf.reduce_sum(k)


def separable_filter3d(tensor, kernel):
    """
    Creates a 3d separable filter.

    :param tensor: tensor, shape = [batch, dim1, dim2, dim3]
    :param kernel: tensor, shape = [dim4]
    :return: tensor, shape = [batch, dim1, dim2, dim3]
    """
    if len(kernel.shape) == 0:
        return tensor
    else:
        strides = [1, 1, 1, 1, 1]
        tensor = tf.nn.conv3d(
            tf.nn.conv3d(
                tf.nn.conv3d(
                    tf.expand_dims(tensor, axis=4),
                    filters=tf.reshape(kernel, [-1, 1, 1, 1, 1]),
                    strides=strides,
                    padding="SAME",
                ),
                filters=tf.reshape(kernel, [1, -1, 1, 1, 1]),
                strides=strides,
                padding="SAME",
            ),
            filters=tf.reshape(kernel, [1, 1, -1, 1, 1]),
            strides=strides,
            padding="SAME",
        )
        return tensor[:, :, :, :, 0]


def compute_centroid(mask, grid):
    """
    Calculate the centroid of the mask.
    :param mask: tensor, shape = [batch, dim1, dim2, dim3]
    :param grid: tensor, shape = [dim1, dim2, dim3, 3]
    :return: shape = [batch, 3], batch of vectors denoting
             location of centroids.
    """
    bool_mask = tf.expand_dims(
        tf.cast(mask >= 0.5, dtype=tf.float32), axis=4
    )  # [batch, dim1, dim2, dim3, 1]
    masked_grid = bool_mask * tf.expand_dims(
        grid, axis=0
    )  # [batch, dim1, dim2, dim3, 3]
    numerator = tf.reduce_sum(masked_grid, axis=[1, 2, 3]) + EPS  # [batch, 3]
    denominator = tf.reduce_sum(bool_mask, axis=[1, 2, 3]) + EPS  # [batch, 1]
    return numerator / denominator  # [batch, 3]


def compute_centroid_distance(y_true, y_pred, grid):
    """
    Calculate the L2-distance between two tensors' centroids.

    :param y_true: tensor, shape = [batch, dim1, dim2, dim3]
    :param y_pred: tensor, shape = [batch, dim1, dim2, dim3]
    :param grid: tensor, shape = [dim1, dim2, dim3, 3]
    :return: shape = [batch] of distances.
    """
    centroid_1 = compute_centroid(mask=y_pred, grid=grid)  # shape = [batch, 3]
    centroid_2 = compute_centroid(mask=y_true, grid=grid)  # shape = [batch, 3]
    return tf.sqrt(tf.reduce_sum((centroid_1 - centroid_2) ** 2, axis=[1]))


def foreground_proportion(y):
    """
    Calculating the percentage of foreground vs
    background per 3d volume.

    :param y: tensor, shape = [batch, dim1, dim2, dim3]
    :return: shape = [batch] of foreground percentage.
    """
    y = tf.cast(y >= 0.5, dtype=tf.float32)
    return tf.reduce_sum(y, axis=[1, 2, 3]) / tf.reduce_sum(
        tf.ones_like(y), axis=[1, 2, 3]
    )<|MERGE_RESOLUTION|>--- conflicted
+++ resolved
@@ -5,13 +5,10 @@
 
 EPS = 1.0e-6  # epsilon to prevent NaN
 
-<<<<<<< HEAD
-=======
 """
 dissimilarity for labels
 """
 
->>>>>>> 947a0ae6
 
 def get_dissimilarity_fn(config):
     """
