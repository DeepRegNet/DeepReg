"""This module defines custom layers."""
import itertools
from typing import List, Tuple, Union

import numpy as np
import tensorflow as tf
import tensorflow.keras.layers as tfkl

<<<<<<< HEAD
import deepreg.model.layer_util as layer_util
from deepreg.loss.util import gaussian_kernel1d_sigma as gaussian_kernel1d
from deepreg.loss.util import separable_filter
=======
from deepreg.model import layer_util
>>>>>>> ca54a200

LAYER_DICT = dict(conv3d=tfkl.Conv3D, deconv3d=tfkl.Conv3DTranspose)
NORM_DICT = dict(batch=tfkl.BatchNormalization, layer=tfkl.LayerNormalization)


class NormBlock(tfkl.Layer):
    """
    A block with layer - norm - activation.
    """

    def __init__(
        self,
        layer_name: str,
        norm_name: str = "batch",
        activation: str = "relu",
        name: str = "norm_block",
        **kwargs,
    ):
        """
        Init.

        :param layer_name: class of the layer to be wrapped.
        :param norm_name: class of the normalization layer.
        :param activation: name of activation.
        :param name: name of the block layer.
        :param kwargs: additional arguments.
        """
        super().__init__()
        self._config = dict(
            layer_name=layer_name,
            norm_name=norm_name,
            activation=activation,
            name=name,
            **kwargs,
        )
        self._layer = LAYER_DICT[layer_name](use_bias=False, **kwargs)
        self._norm = NORM_DICT[norm_name]()
        self._act = tfkl.Activation(activation=activation)

    def call(self, inputs, training=None, **kwargs) -> tf.Tensor:
        """
        Forward.

        :param inputs: inputs for the layer
        :param training: training flag for normalization layers (default: None)
        :param kwargs: additional arguments.
        :return:
        """
        output = self._layer(inputs=inputs)
        output = self._norm(inputs=output, training=training)
        output = self._act(output)
        return output

    def get_config(self) -> dict:
        """Return the config dictionary for recreating this class."""
        config = super().get_config()
        config.update(self._config)
        return config


class Conv3dBlock(NormBlock):
    """
    A conv3d block having conv3d - norm - activation.
    """

    def __init__(
        self,
        name: str = "conv3d_block",
        **kwargs,
    ):
        """
        Init.

        :param name: name of the layer
        :param kwargs: additional arguments.
        """
        super().__init__(layer_name="conv3d", name=name, **kwargs)


class Deconv3dBlock(NormBlock):
    """
    A deconv3d block having conv3d - norm - activation.
    """

    def __init__(
        self,
        name: str = "deconv3d_block",
        **kwargs,
    ):
        """
        Init.

        :param name: name of the layer
        :param kwargs: additional arguments.
        """
        super().__init__(layer_name="deconv3d", name=name, **kwargs)


class Resize3d(tfkl.Layer):
    """
    Resize image in two folds.

    - resize dim2 and dim3
    - resize dim1 and dim2
    """

    def __init__(
        self,
        shape: tuple,
        method: str = tf.image.ResizeMethod.BILINEAR,
        name: str = "resize3d",
    ):
        """
        Init, save arguments.

        :param shape: (dim1, dim2, dim3)
        :param method: tf.image.ResizeMethod
        :param name: name of the layer
        """
        super().__init__(name=name)
        assert len(shape) == 3
        self._shape = shape
        self._method = method

    def call(self, inputs: tf.Tensor, **kwargs) -> tf.Tensor:
        """
        Perform two fold resize.

        :param inputs: shape = (batch, dim1, dim2, dim3, channels)
                                     or (batch, dim1, dim2, dim3)
                                     or (dim1, dim2, dim3)
        :param kwargs: additional arguments
        :return: shape = (batch, out_dim1, out_dim2, out_dim3, channels)
                                or (batch, dim1, dim2, dim3)
                                or (dim1, dim2, dim3)
        """
        # sanity check
        image = inputs
        image_dim = len(image.shape)

        # init
        if image_dim == 5:
            has_channel = True
            has_batch = True
            input_image_shape = image.shape[1:4]
        elif image_dim == 4:
            has_channel = False
            has_batch = True
            input_image_shape = image.shape[1:4]
        elif image_dim == 3:
            has_channel = False
            has_batch = False
            input_image_shape = image.shape[0:3]
        else:
            raise ValueError(
                "Resize3d takes input image of dimension 3 or 4 or 5, "
                "corresponding to (dim1, dim2, dim3) "
                "or (batch, dim1, dim2, dim3) "
                "or (batch, dim1, dim2, dim3, channels), "
                "got image shape{}".format(image.shape)
            )

        # no need of resize
        if input_image_shape == tuple(self._shape):
            return image

        # expand to five dimensions
        if not has_batch:
            image = tf.expand_dims(image, axis=0)
        if not has_channel:
            image = tf.expand_dims(image, axis=-1)
        assert len(image.shape) == 5  # (batch, dim1, dim2, dim3, channels)
        image_shape = tf.shape(image)

        # merge axis 0 and 1
        output = tf.reshape(
            image, (-1, image_shape[2], image_shape[3], image_shape[4])
        )  # (batch * dim1, dim2, dim3, channels)

        # resize dim2 and dim3
        output = tf.image.resize(
            images=output, size=self._shape[1:3], method=self._method
        )  # (batch * dim1, out_dim2, out_dim3, channels)

        # split axis 0 and merge axis 3 and 4
        output = tf.reshape(
            output,
            shape=(-1, image_shape[1], self._shape[1], self._shape[2] * image_shape[4]),
        )  # (batch, dim1, out_dim2, out_dim3 * channels)

        # resize dim1 and dim2
        output = tf.image.resize(
            images=output, size=self._shape[:2], method=self._method
        )  # (batch, out_dim1, out_dim2, out_dim3 * channels)

        # reshape
        output = tf.reshape(
            output, shape=[-1, *self._shape, image_shape[4]]
        )  # (batch, out_dim1, out_dim2, out_dim3, channels)

        # squeeze to original dimension
        if not has_batch:
            output = tf.squeeze(output, axis=0)
        if not has_channel:
            output = tf.squeeze(output, axis=-1)
        return output

    def get_config(self) -> dict:
        """Return the config dictionary for recreating this class."""
        config = super().get_config()
        config["shape"] = self._shape
        config["method"] = self._method
        return config


class Warping(tfkl.Layer):
    """
    Warps an image with DDF.

    Reference:

    https://github.com/adalca/neurite/blob/legacy/neuron/utils.py
    where vol = image, loc_shift = ddf
    """

    def __init__(self, fixed_image_size: tuple, name: str = "warping", **kwargs):
        """
        Init.

        :param fixed_image_size: shape = (f_dim1, f_dim2, f_dim3)
             or (f_dim1, f_dim2, f_dim3, ch) with the last channel for features
        :param name: name of the layer
        :param kwargs: additional arguments.
        """
        super().__init__(name=name, **kwargs)
        self._fixed_image_size = fixed_image_size
        # shape = (1, f_dim1, f_dim2, f_dim3, 3)
        self.grid_ref = layer_util.get_reference_grid(grid_size=fixed_image_size)[
            None, ...
        ]

    def call(self, inputs, zero_boundary: bool = True, **kwargs) -> tf.Tensor:
        """
        :param inputs: (ddf, image)

          - ddf, shape = (batch, f_dim1, f_dim2, f_dim3, 3)
          - image, shape = (batch, m_dim1, m_dim2, m_dim3)
        :param kwargs: additional arguments.
        :return: shape = (batch, f_dim1, f_dim2, f_dim3)
        """
<<<<<<< HEAD
        return layer_util.warp_image_ddf(
            image=inputs[1],
            ddf=inputs[0],
            grid_ref=self.grid_ref,
            zero_boundary=zero_boundary,
        )


class IntDVF(tf.keras.layers.Layer):
    def __init__(self, fixed_image_size: tuple, num_steps: int = 7, **kwargs):
        """
        Layer calculates DVF from DDF.
=======
        ddf, image = inputs
        return layer_util.resample(vol=image, loc=self.grid_ref + ddf)
>>>>>>> ca54a200

    def get_config(self) -> dict:
        """Return the config dictionary for recreating this class."""
        config = super().get_config()
        config["fixed_image_size"] = self._fixed_image_size
        return config


class ResidualBlock(tfkl.Layer):
    """
    A block with skip links and layer - norm - activation.
    """

    def __init__(
        self,
        layer_name: str,
        num_layers: int = 2,
        norm_name: str = "batch",
        activation: str = "relu",
        name: str = "res_block",
        **kwargs,
    ):
        """
        Init.

        :param layer_name: class of the layer to be wrapped.
        :param num_layers: number of layers/blocks.
        :param norm_name: class of the normalization layer.
        :param activation: name of activation.
        :param name: name of the block layer.
        :param kwargs: additional arguments.
        """
        super().__init__()
        self._num_layers = num_layers
        self._config = dict(
            layer_name=layer_name,
            num_layers=num_layers,
            norm_name=norm_name,
            activation=activation,
            name=name,
            **kwargs,
        )
        self._layers = [
            LAYER_DICT[layer_name](use_bias=False, **kwargs) for _ in range(num_layers)
        ]
        self._norms = [NORM_DICT[norm_name]() for _ in range(num_layers)]
        self._acts = [tfkl.Activation(activation=activation) for _ in range(num_layers)]

    def call(self, inputs, training=None, **kwargs) -> tf.Tensor:
        """
        Forward.

        :param inputs: inputs for the layer
        :param training: training flag for normalization layers (default: None)
        :param kwargs: additional arguments.
        :return:
        """

        output = inputs
        for i in range(self._num_layers):
            output = self._layers[i](inputs=output)
            output = self._norms[i](inputs=output, training=training)
            if i == self._num_layers - 1:
                # last block
                output = output + inputs
            output = self._acts[i](output)
        return output

    def get_config(self) -> dict:
        """Return the config dictionary for recreating this class."""
        config = super().get_config()
        config.update(self._config)
        return config


class ResidualConv3dBlock(ResidualBlock):
    """
    A conv3d residual block
    """

    def __init__(
        self,
        name: str = "conv3d_res_block",
        **kwargs,
    ):
        """
        Init.

        :param name: name of the layer
        :param kwargs: additional arguments.
        """
        super().__init__(layer_name="conv3d", name=name, **kwargs)


class IntDVF(tfkl.Layer):
    """
    Integrate DVF to get DDF.

    Reference:

    - integrate_vec of neuron
      https://github.com/adalca/neurite/blob/legacy/neuron/utils.py
    """

    def __init__(
        self,
        fixed_image_size: tuple,
        num_steps: int = 7,
        name: str = "int_dvf",
        **kwargs,
    ):
        """
        Init.

        :param fixed_image_size: tuple, (f_dim1, f_dim2, f_dim3)
        :param num_steps: int, number of steps for integration
        :param name: name of the layer
        :param kwargs: additional arguments.
        """
        super().__init__(name=name, **kwargs)
        assert len(fixed_image_size) == 3
        self._fixed_image_size = fixed_image_size
        self._num_steps = num_steps
        self._warping = Warping(fixed_image_size=fixed_image_size)

    def call(self, inputs: tf.Tensor, **kwargs) -> tf.Tensor:
        """
        :param inputs: dvf, shape = (batch, f_dim1, f_dim2, f_dim3, 3)
        :param kwargs: additional arguments.
        :return: ddf, shape = (batch, f_dim1, f_dim2, f_dim3, 3)
        """
        ddf = inputs / (2 ** self._num_steps)
        for _ in range(self._num_steps):
            ddf += self._warping(inputs=[ddf, ddf])
        return ddf

    def get_config(self) -> dict:
        """Return the config dictionary for recreating this class."""
        config = super().get_config()
        config["fixed_image_size"] = self._fixed_image_size
        config["num_steps"] = self._num_steps
        return config


class ResizeCPTransform(tfkl.Layer):
    """
    Layer for getting the control points from the output of a image-to-image network.
    It uses an anti-aliasing Gaussian filter before down-sampling.
    """

    def __init__(
        self, control_point_spacing: Union[List[int], Tuple[int, ...], int], **kwargs
    ):
        """
        :param control_point_spacing: list or int
        :param kwargs: additional arguments.
        """
        super().__init__(**kwargs)

        if isinstance(control_point_spacing, int):
            control_point_spacing = [control_point_spacing] * 3

        self.kernel_sigma = [
            0.44 * cp for cp in control_point_spacing
        ]  # 0.44 = ln(4)/pi
        self.cp_spacing = control_point_spacing
        self.kernel = None
        self._output_shape = None
        self._resize = None

    def build(self, input_shape):
        super().build(input_shape=input_shape)

<<<<<<< HEAD
        self.kernel = [gaussian_kernel1d(sigma=sigma) for sigma in self.kernel_sigma]

        output_shape = [
=======
        self.kernel = layer_util.gaussian_filter_3d(self.kernel_sigma)
        output_shape = tuple(
>>>>>>> ca54a200
            tf.cast(tf.math.ceil(v / c) + 3, tf.int32)
            for v, c in zip(input_shape[1:-1], self.cp_spacing)
        )
        self._output_shape = output_shape
        self._resize = Resize3d(output_shape)

    def call(self, inputs, **kwargs) -> tf.Tensor:
<<<<<<< HEAD
        tensor = tf.unstack(inputs, axis=-1)
        outputs = []
        for it_t, t in enumerate(tensor):
            outputs += [
                separable_filter(tf.expand_dims(t, axis=4), kernel=self.kernel[it_t])
            ]  # E[t] * E[1]
        output = tf.concat(outputs, axis=-1)

        return layer_util.resize3d(image=output, size=self._output_shape)
=======
        output = tf.nn.conv3d(
            inputs, self.kernel, strides=(1, 1, 1, 1, 1), padding="SAME"
        )
        output = self._resize(inputs=output)  # type: ignore
        return output
>>>>>>> ca54a200


class BSplines3DTransform(tfkl.Layer):
    """
    Layer for BSplines interpolation with precomputed cubic spline kernel_size.
    It assumes a full sized image from which:
    1. it compute the contol points values by down-sampling the initial image
    2. performs the interpolation
    3. crops the image around the valid values.
    """

    def __init__(
        self,
        cp_spacing: Union[Tuple[int, ...], int],
        output_shape: Tuple[int, ...],
        **kwargs,
    ):
        """
        Init.

        :param cp_spacing: int or tuple of three ints specifying the spacing (in pixels)
            in each dimension. When a single int is used,
            the same spacing to all dimensions is used
        :param output_shape: (batch_size, dim0, dim1, dim2, 3) of the high resolution
            deformation fields.
        :param kwargs: additional arguments.
        """
        super().__init__(**kwargs)

        self._output_shape = output_shape
        if isinstance(cp_spacing, int):
            cp_spacing = (cp_spacing, cp_spacing, cp_spacing)
        self.cp_spacing = cp_spacing

    def build(self, input_shape: tuple):
        """
        :param input_shape: tuple with the input shape
        :return: None
        """

        super().build(input_shape=input_shape)

        b = {
            0: lambda u: np.float64((1 - u) ** 3 / 6),
            1: lambda u: np.float64((3 * (u ** 3) - 6 * (u ** 2) + 4) / 6),
            2: lambda u: np.float64((-3 * (u ** 3) + 3 * (u ** 2) + 3 * u + 1) / 6),
            3: lambda u: np.float64(u ** 3 / 6),
        }

        filters = np.zeros(
            (
                4 * self.cp_spacing[0],
                4 * self.cp_spacing[1],
                4 * self.cp_spacing[2],
                3,
                3,
            ),
            dtype=np.float32,
        )

        u_arange = 1 - np.arange(
            1 / (2 * self.cp_spacing[0]), 1, 1 / self.cp_spacing[0]
        )
        v_arange = 1 - np.arange(
            1 / (2 * self.cp_spacing[1]), 1, 1 / self.cp_spacing[1]
        )
        w_arange = 1 - np.arange(
            1 / (2 * self.cp_spacing[2]), 1, 1 / self.cp_spacing[2]
        )

        filter_idx = [[0, 1, 2, 3] for _ in range(3)]
        filter_coord = list(itertools.product(*filter_idx))

        for f_idx in filter_coord:
            for it_dim in range(3):
                filters[
                    f_idx[0] * self.cp_spacing[0] : (f_idx[0] + 1) * self.cp_spacing[0],
                    f_idx[1] * self.cp_spacing[1] : (f_idx[1] + 1) * self.cp_spacing[1],
                    f_idx[2] * self.cp_spacing[2] : (f_idx[2] + 1) * self.cp_spacing[2],
                    it_dim,
                    it_dim,
                ] = (
                    b[f_idx[0]](u_arange)[:, None, None]
                    * b[f_idx[1]](v_arange)[None, :, None]
                    * b[f_idx[2]](w_arange)[None, None, :]
                )

        self.filter = tf.convert_to_tensor(filters)

    def interpolate(self, field) -> tf.Tensor:
        """
        :param field: tf.Tensor with shape=number_of_control_points_per_dim
        :return: interpolated_field: tf.Tensor
        """

        image_shape = tuple(
            [(a - 1) * b + 4 * b for a, b in zip(field.shape[1:-1], self.cp_spacing)]
        )

        output_shape = (field.shape[0],) + image_shape + (3,)
        return tf.nn.conv3d_transpose(
            field,
            self.filter,
            output_shape=output_shape,
            strides=self.cp_spacing,
            padding="VALID",
        )

    def call(self, inputs, **kwargs) -> tf.Tensor:
        """
        :param inputs: tf.Tensor defining a low resolution free-form deformation field
        :param kwargs: additional arguments.
        :return: interpolated_field: tf.Tensor of shape=self.input_shape
        """
        high_res_field = self.interpolate(inputs)

        index = [int(3 * c) for c in self.cp_spacing]
        return high_res_field[
            :,
            index[0] : index[0] + self._output_shape[0],
            index[1] : index[1] + self._output_shape[1],
            index[2] : index[2] + self._output_shape[2],
        ]


class Extraction(tfkl.Layer):
    def __init__(
        self,
        image_size: Tuple[int, ...],
        extract_levels: Tuple[int, ...],
        out_channels: int,
        out_kernel_initializer: str,
        out_activation: str,
        name: str = "Extraction",
    ):
        """
        :param image_size: such as (dim1, dim2, dim3)
        :param extract_levels: number of extraction levels.
        :param out_channels: number of channels for the extractions
        :param out_kernel_initializer: initializer to use for kernels.
        :param out_activation: activation to use at end layer.
        :param name: name of the layer
        """
        super().__init__(name=name)
        self.extract_levels = extract_levels
        self.max_level = max(extract_levels)
        self.layers = [
            tf.keras.Sequential(
                [
                    tfkl.Conv3D(
                        filters=out_channels,
                        kernel_size=3,
                        strides=1,
                        padding="same",
                        kernel_initializer=out_kernel_initializer,
                        activation=out_activation,
                    ),
                    Resize3d(shape=image_size),
                ]
            )
            for _ in extract_levels
        ]

    def call(self, inputs: List[tf.Tensor], **kwargs) -> tf.Tensor:
        """
        Calculate the mean over some selected inputs.

        :param inputs: a list of tensors
        :param kwargs:
        :return:
        """
        outputs = [
            self.layers[idx](inputs=inputs[self.max_level - level])
            for idx, level in enumerate(self.extract_levels)
        ]
        if len(self.extract_levels) == 1:
            return outputs[0]
        return tf.add_n(outputs) / len(self.extract_levels)
<|MERGE_RESOLUTION|>--- conflicted
+++ resolved
@@ -1,665 +1,632 @@
-"""This module defines custom layers."""
-import itertools
-from typing import List, Tuple, Union
-
-import numpy as np
-import tensorflow as tf
-import tensorflow.keras.layers as tfkl
-
-<<<<<<< HEAD
-import deepreg.model.layer_util as layer_util
-from deepreg.loss.util import gaussian_kernel1d_sigma as gaussian_kernel1d
-from deepreg.loss.util import separable_filter
-=======
-from deepreg.model import layer_util
->>>>>>> ca54a200
-
-LAYER_DICT = dict(conv3d=tfkl.Conv3D, deconv3d=tfkl.Conv3DTranspose)
-NORM_DICT = dict(batch=tfkl.BatchNormalization, layer=tfkl.LayerNormalization)
-
-
-class NormBlock(tfkl.Layer):
-    """
-    A block with layer - norm - activation.
-    """
-
-    def __init__(
-        self,
-        layer_name: str,
-        norm_name: str = "batch",
-        activation: str = "relu",
-        name: str = "norm_block",
-        **kwargs,
-    ):
-        """
-        Init.
-
-        :param layer_name: class of the layer to be wrapped.
-        :param norm_name: class of the normalization layer.
-        :param activation: name of activation.
-        :param name: name of the block layer.
-        :param kwargs: additional arguments.
-        """
-        super().__init__()
-        self._config = dict(
-            layer_name=layer_name,
-            norm_name=norm_name,
-            activation=activation,
-            name=name,
-            **kwargs,
-        )
-        self._layer = LAYER_DICT[layer_name](use_bias=False, **kwargs)
-        self._norm = NORM_DICT[norm_name]()
-        self._act = tfkl.Activation(activation=activation)
-
-    def call(self, inputs, training=None, **kwargs) -> tf.Tensor:
-        """
-        Forward.
-
-        :param inputs: inputs for the layer
-        :param training: training flag for normalization layers (default: None)
-        :param kwargs: additional arguments.
-        :return:
-        """
-        output = self._layer(inputs=inputs)
-        output = self._norm(inputs=output, training=training)
-        output = self._act(output)
-        return output
-
-    def get_config(self) -> dict:
-        """Return the config dictionary for recreating this class."""
-        config = super().get_config()
-        config.update(self._config)
-        return config
-
-
-class Conv3dBlock(NormBlock):
-    """
-    A conv3d block having conv3d - norm - activation.
-    """
-
-    def __init__(
-        self,
-        name: str = "conv3d_block",
-        **kwargs,
-    ):
-        """
-        Init.
-
-        :param name: name of the layer
-        :param kwargs: additional arguments.
-        """
-        super().__init__(layer_name="conv3d", name=name, **kwargs)
-
-
-class Deconv3dBlock(NormBlock):
-    """
-    A deconv3d block having conv3d - norm - activation.
-    """
-
-    def __init__(
-        self,
-        name: str = "deconv3d_block",
-        **kwargs,
-    ):
-        """
-        Init.
-
-        :param name: name of the layer
-        :param kwargs: additional arguments.
-        """
-        super().__init__(layer_name="deconv3d", name=name, **kwargs)
-
-
-class Resize3d(tfkl.Layer):
-    """
-    Resize image in two folds.
-
-    - resize dim2 and dim3
-    - resize dim1 and dim2
-    """
-
-    def __init__(
-        self,
-        shape: tuple,
-        method: str = tf.image.ResizeMethod.BILINEAR,
-        name: str = "resize3d",
-    ):
-        """
-        Init, save arguments.
-
-        :param shape: (dim1, dim2, dim3)
-        :param method: tf.image.ResizeMethod
-        :param name: name of the layer
-        """
-        super().__init__(name=name)
-        assert len(shape) == 3
-        self._shape = shape
-        self._method = method
-
-    def call(self, inputs: tf.Tensor, **kwargs) -> tf.Tensor:
-        """
-        Perform two fold resize.
-
-        :param inputs: shape = (batch, dim1, dim2, dim3, channels)
-                                     or (batch, dim1, dim2, dim3)
-                                     or (dim1, dim2, dim3)
-        :param kwargs: additional arguments
-        :return: shape = (batch, out_dim1, out_dim2, out_dim3, channels)
-                                or (batch, dim1, dim2, dim3)
-                                or (dim1, dim2, dim3)
-        """
-        # sanity check
-        image = inputs
-        image_dim = len(image.shape)
-
-        # init
-        if image_dim == 5:
-            has_channel = True
-            has_batch = True
-            input_image_shape = image.shape[1:4]
-        elif image_dim == 4:
-            has_channel = False
-            has_batch = True
-            input_image_shape = image.shape[1:4]
-        elif image_dim == 3:
-            has_channel = False
-            has_batch = False
-            input_image_shape = image.shape[0:3]
-        else:
-            raise ValueError(
-                "Resize3d takes input image of dimension 3 or 4 or 5, "
-                "corresponding to (dim1, dim2, dim3) "
-                "or (batch, dim1, dim2, dim3) "
-                "or (batch, dim1, dim2, dim3, channels), "
-                "got image shape{}".format(image.shape)
-            )
-
-        # no need of resize
-        if input_image_shape == tuple(self._shape):
-            return image
-
-        # expand to five dimensions
-        if not has_batch:
-            image = tf.expand_dims(image, axis=0)
-        if not has_channel:
-            image = tf.expand_dims(image, axis=-1)
-        assert len(image.shape) == 5  # (batch, dim1, dim2, dim3, channels)
-        image_shape = tf.shape(image)
-
-        # merge axis 0 and 1
-        output = tf.reshape(
-            image, (-1, image_shape[2], image_shape[3], image_shape[4])
-        )  # (batch * dim1, dim2, dim3, channels)
-
-        # resize dim2 and dim3
-        output = tf.image.resize(
-            images=output, size=self._shape[1:3], method=self._method
-        )  # (batch * dim1, out_dim2, out_dim3, channels)
-
-        # split axis 0 and merge axis 3 and 4
-        output = tf.reshape(
-            output,
-            shape=(-1, image_shape[1], self._shape[1], self._shape[2] * image_shape[4]),
-        )  # (batch, dim1, out_dim2, out_dim3 * channels)
-
-        # resize dim1 and dim2
-        output = tf.image.resize(
-            images=output, size=self._shape[:2], method=self._method
-        )  # (batch, out_dim1, out_dim2, out_dim3 * channels)
-
-        # reshape
-        output = tf.reshape(
-            output, shape=[-1, *self._shape, image_shape[4]]
-        )  # (batch, out_dim1, out_dim2, out_dim3, channels)
-
-        # squeeze to original dimension
-        if not has_batch:
-            output = tf.squeeze(output, axis=0)
-        if not has_channel:
-            output = tf.squeeze(output, axis=-1)
-        return output
-
-    def get_config(self) -> dict:
-        """Return the config dictionary for recreating this class."""
-        config = super().get_config()
-        config["shape"] = self._shape
-        config["method"] = self._method
-        return config
-
-
-class Warping(tfkl.Layer):
-    """
-    Warps an image with DDF.
-
-    Reference:
-
-    https://github.com/adalca/neurite/blob/legacy/neuron/utils.py
-    where vol = image, loc_shift = ddf
-    """
-
-    def __init__(self, fixed_image_size: tuple, name: str = "warping", **kwargs):
-        """
-        Init.
-
-        :param fixed_image_size: shape = (f_dim1, f_dim2, f_dim3)
-             or (f_dim1, f_dim2, f_dim3, ch) with the last channel for features
-        :param name: name of the layer
-        :param kwargs: additional arguments.
-        """
-        super().__init__(name=name, **kwargs)
-        self._fixed_image_size = fixed_image_size
-        # shape = (1, f_dim1, f_dim2, f_dim3, 3)
-        self.grid_ref = layer_util.get_reference_grid(grid_size=fixed_image_size)[
-            None, ...
-        ]
-
-    def call(self, inputs, zero_boundary: bool = True, **kwargs) -> tf.Tensor:
-        """
-        :param inputs: (ddf, image)
-
-          - ddf, shape = (batch, f_dim1, f_dim2, f_dim3, 3)
-          - image, shape = (batch, m_dim1, m_dim2, m_dim3)
-        :param kwargs: additional arguments.
-        :return: shape = (batch, f_dim1, f_dim2, f_dim3)
-        """
-<<<<<<< HEAD
-        return layer_util.warp_image_ddf(
-            image=inputs[1],
-            ddf=inputs[0],
-            grid_ref=self.grid_ref,
-            zero_boundary=zero_boundary,
-        )
-
-
-class IntDVF(tf.keras.layers.Layer):
-    def __init__(self, fixed_image_size: tuple, num_steps: int = 7, **kwargs):
-        """
-        Layer calculates DVF from DDF.
-=======
-        ddf, image = inputs
-        return layer_util.resample(vol=image, loc=self.grid_ref + ddf)
->>>>>>> ca54a200
-
-    def get_config(self) -> dict:
-        """Return the config dictionary for recreating this class."""
-        config = super().get_config()
-        config["fixed_image_size"] = self._fixed_image_size
-        return config
-
-
-class ResidualBlock(tfkl.Layer):
-    """
-    A block with skip links and layer - norm - activation.
-    """
-
-    def __init__(
-        self,
-        layer_name: str,
-        num_layers: int = 2,
-        norm_name: str = "batch",
-        activation: str = "relu",
-        name: str = "res_block",
-        **kwargs,
-    ):
-        """
-        Init.
-
-        :param layer_name: class of the layer to be wrapped.
-        :param num_layers: number of layers/blocks.
-        :param norm_name: class of the normalization layer.
-        :param activation: name of activation.
-        :param name: name of the block layer.
-        :param kwargs: additional arguments.
-        """
-        super().__init__()
-        self._num_layers = num_layers
-        self._config = dict(
-            layer_name=layer_name,
-            num_layers=num_layers,
-            norm_name=norm_name,
-            activation=activation,
-            name=name,
-            **kwargs,
-        )
-        self._layers = [
-            LAYER_DICT[layer_name](use_bias=False, **kwargs) for _ in range(num_layers)
-        ]
-        self._norms = [NORM_DICT[norm_name]() for _ in range(num_layers)]
-        self._acts = [tfkl.Activation(activation=activation) for _ in range(num_layers)]
-
-    def call(self, inputs, training=None, **kwargs) -> tf.Tensor:
-        """
-        Forward.
-
-        :param inputs: inputs for the layer
-        :param training: training flag for normalization layers (default: None)
-        :param kwargs: additional arguments.
-        :return:
-        """
-
-        output = inputs
-        for i in range(self._num_layers):
-            output = self._layers[i](inputs=output)
-            output = self._norms[i](inputs=output, training=training)
-            if i == self._num_layers - 1:
-                # last block
-                output = output + inputs
-            output = self._acts[i](output)
-        return output
-
-    def get_config(self) -> dict:
-        """Return the config dictionary for recreating this class."""
-        config = super().get_config()
-        config.update(self._config)
-        return config
-
-
-class ResidualConv3dBlock(ResidualBlock):
-    """
-    A conv3d residual block
-    """
-
-    def __init__(
-        self,
-        name: str = "conv3d_res_block",
-        **kwargs,
-    ):
-        """
-        Init.
-
-        :param name: name of the layer
-        :param kwargs: additional arguments.
-        """
-        super().__init__(layer_name="conv3d", name=name, **kwargs)
-
-
-class IntDVF(tfkl.Layer):
-    """
-    Integrate DVF to get DDF.
-
-    Reference:
-
-    - integrate_vec of neuron
-      https://github.com/adalca/neurite/blob/legacy/neuron/utils.py
-    """
-
-    def __init__(
-        self,
-        fixed_image_size: tuple,
-        num_steps: int = 7,
-        name: str = "int_dvf",
-        **kwargs,
-    ):
-        """
-        Init.
-
-        :param fixed_image_size: tuple, (f_dim1, f_dim2, f_dim3)
-        :param num_steps: int, number of steps for integration
-        :param name: name of the layer
-        :param kwargs: additional arguments.
-        """
-        super().__init__(name=name, **kwargs)
-        assert len(fixed_image_size) == 3
-        self._fixed_image_size = fixed_image_size
-        self._num_steps = num_steps
-        self._warping = Warping(fixed_image_size=fixed_image_size)
-
-    def call(self, inputs: tf.Tensor, **kwargs) -> tf.Tensor:
-        """
-        :param inputs: dvf, shape = (batch, f_dim1, f_dim2, f_dim3, 3)
-        :param kwargs: additional arguments.
-        :return: ddf, shape = (batch, f_dim1, f_dim2, f_dim3, 3)
-        """
-        ddf = inputs / (2 ** self._num_steps)
-        for _ in range(self._num_steps):
-            ddf += self._warping(inputs=[ddf, ddf])
-        return ddf
-
-    def get_config(self) -> dict:
-        """Return the config dictionary for recreating this class."""
-        config = super().get_config()
-        config["fixed_image_size"] = self._fixed_image_size
-        config["num_steps"] = self._num_steps
-        return config
-
-
-class ResizeCPTransform(tfkl.Layer):
-    """
-    Layer for getting the control points from the output of a image-to-image network.
-    It uses an anti-aliasing Gaussian filter before down-sampling.
-    """
-
-    def __init__(
-        self, control_point_spacing: Union[List[int], Tuple[int, ...], int], **kwargs
-    ):
-        """
-        :param control_point_spacing: list or int
-        :param kwargs: additional arguments.
-        """
-        super().__init__(**kwargs)
-
-        if isinstance(control_point_spacing, int):
-            control_point_spacing = [control_point_spacing] * 3
-
-        self.kernel_sigma = [
-            0.44 * cp for cp in control_point_spacing
-        ]  # 0.44 = ln(4)/pi
-        self.cp_spacing = control_point_spacing
-        self.kernel = None
-        self._output_shape = None
-        self._resize = None
-
-    def build(self, input_shape):
-        super().build(input_shape=input_shape)
-
-<<<<<<< HEAD
-        self.kernel = [gaussian_kernel1d(sigma=sigma) for sigma in self.kernel_sigma]
-
-        output_shape = [
-=======
-        self.kernel = layer_util.gaussian_filter_3d(self.kernel_sigma)
-        output_shape = tuple(
->>>>>>> ca54a200
-            tf.cast(tf.math.ceil(v / c) + 3, tf.int32)
-            for v, c in zip(input_shape[1:-1], self.cp_spacing)
-        )
-        self._output_shape = output_shape
-        self._resize = Resize3d(output_shape)
-
-    def call(self, inputs, **kwargs) -> tf.Tensor:
-<<<<<<< HEAD
-        tensor = tf.unstack(inputs, axis=-1)
-        outputs = []
-        for it_t, t in enumerate(tensor):
-            outputs += [
-                separable_filter(tf.expand_dims(t, axis=4), kernel=self.kernel[it_t])
-            ]  # E[t] * E[1]
-        output = tf.concat(outputs, axis=-1)
-
-        return layer_util.resize3d(image=output, size=self._output_shape)
-=======
-        output = tf.nn.conv3d(
-            inputs, self.kernel, strides=(1, 1, 1, 1, 1), padding="SAME"
-        )
-        output = self._resize(inputs=output)  # type: ignore
-        return output
->>>>>>> ca54a200
-
-
-class BSplines3DTransform(tfkl.Layer):
-    """
-    Layer for BSplines interpolation with precomputed cubic spline kernel_size.
-    It assumes a full sized image from which:
-    1. it compute the contol points values by down-sampling the initial image
-    2. performs the interpolation
-    3. crops the image around the valid values.
-    """
-
-    def __init__(
-        self,
-        cp_spacing: Union[Tuple[int, ...], int],
-        output_shape: Tuple[int, ...],
-        **kwargs,
-    ):
-        """
-        Init.
-
-        :param cp_spacing: int or tuple of three ints specifying the spacing (in pixels)
-            in each dimension. When a single int is used,
-            the same spacing to all dimensions is used
-        :param output_shape: (batch_size, dim0, dim1, dim2, 3) of the high resolution
-            deformation fields.
-        :param kwargs: additional arguments.
-        """
-        super().__init__(**kwargs)
-
-        self._output_shape = output_shape
-        if isinstance(cp_spacing, int):
-            cp_spacing = (cp_spacing, cp_spacing, cp_spacing)
-        self.cp_spacing = cp_spacing
-
-    def build(self, input_shape: tuple):
-        """
-        :param input_shape: tuple with the input shape
-        :return: None
-        """
-
-        super().build(input_shape=input_shape)
-
-        b = {
-            0: lambda u: np.float64((1 - u) ** 3 / 6),
-            1: lambda u: np.float64((3 * (u ** 3) - 6 * (u ** 2) + 4) / 6),
-            2: lambda u: np.float64((-3 * (u ** 3) + 3 * (u ** 2) + 3 * u + 1) / 6),
-            3: lambda u: np.float64(u ** 3 / 6),
-        }
-
-        filters = np.zeros(
-            (
-                4 * self.cp_spacing[0],
-                4 * self.cp_spacing[1],
-                4 * self.cp_spacing[2],
-                3,
-                3,
-            ),
-            dtype=np.float32,
-        )
-
-        u_arange = 1 - np.arange(
-            1 / (2 * self.cp_spacing[0]), 1, 1 / self.cp_spacing[0]
-        )
-        v_arange = 1 - np.arange(
-            1 / (2 * self.cp_spacing[1]), 1, 1 / self.cp_spacing[1]
-        )
-        w_arange = 1 - np.arange(
-            1 / (2 * self.cp_spacing[2]), 1, 1 / self.cp_spacing[2]
-        )
-
-        filter_idx = [[0, 1, 2, 3] for _ in range(3)]
-        filter_coord = list(itertools.product(*filter_idx))
-
-        for f_idx in filter_coord:
-            for it_dim in range(3):
-                filters[
-                    f_idx[0] * self.cp_spacing[0] : (f_idx[0] + 1) * self.cp_spacing[0],
-                    f_idx[1] * self.cp_spacing[1] : (f_idx[1] + 1) * self.cp_spacing[1],
-                    f_idx[2] * self.cp_spacing[2] : (f_idx[2] + 1) * self.cp_spacing[2],
-                    it_dim,
-                    it_dim,
-                ] = (
-                    b[f_idx[0]](u_arange)[:, None, None]
-                    * b[f_idx[1]](v_arange)[None, :, None]
-                    * b[f_idx[2]](w_arange)[None, None, :]
-                )
-
-        self.filter = tf.convert_to_tensor(filters)
-
-    def interpolate(self, field) -> tf.Tensor:
-        """
-        :param field: tf.Tensor with shape=number_of_control_points_per_dim
-        :return: interpolated_field: tf.Tensor
-        """
-
-        image_shape = tuple(
-            [(a - 1) * b + 4 * b for a, b in zip(field.shape[1:-1], self.cp_spacing)]
-        )
-
-        output_shape = (field.shape[0],) + image_shape + (3,)
-        return tf.nn.conv3d_transpose(
-            field,
-            self.filter,
-            output_shape=output_shape,
-            strides=self.cp_spacing,
-            padding="VALID",
-        )
-
-    def call(self, inputs, **kwargs) -> tf.Tensor:
-        """
-        :param inputs: tf.Tensor defining a low resolution free-form deformation field
-        :param kwargs: additional arguments.
-        :return: interpolated_field: tf.Tensor of shape=self.input_shape
-        """
-        high_res_field = self.interpolate(inputs)
-
-        index = [int(3 * c) for c in self.cp_spacing]
-        return high_res_field[
-            :,
-            index[0] : index[0] + self._output_shape[0],
-            index[1] : index[1] + self._output_shape[1],
-            index[2] : index[2] + self._output_shape[2],
-        ]
-
-
-class Extraction(tfkl.Layer):
-    def __init__(
-        self,
-        image_size: Tuple[int, ...],
-        extract_levels: Tuple[int, ...],
-        out_channels: int,
-        out_kernel_initializer: str,
-        out_activation: str,
-        name: str = "Extraction",
-    ):
-        """
-        :param image_size: such as (dim1, dim2, dim3)
-        :param extract_levels: number of extraction levels.
-        :param out_channels: number of channels for the extractions
-        :param out_kernel_initializer: initializer to use for kernels.
-        :param out_activation: activation to use at end layer.
-        :param name: name of the layer
-        """
-        super().__init__(name=name)
-        self.extract_levels = extract_levels
-        self.max_level = max(extract_levels)
-        self.layers = [
-            tf.keras.Sequential(
-                [
-                    tfkl.Conv3D(
-                        filters=out_channels,
-                        kernel_size=3,
-                        strides=1,
-                        padding="same",
-                        kernel_initializer=out_kernel_initializer,
-                        activation=out_activation,
-                    ),
-                    Resize3d(shape=image_size),
-                ]
-            )
-            for _ in extract_levels
-        ]
-
-    def call(self, inputs: List[tf.Tensor], **kwargs) -> tf.Tensor:
-        """
-        Calculate the mean over some selected inputs.
-
-        :param inputs: a list of tensors
-        :param kwargs:
-        :return:
-        """
-        outputs = [
-            self.layers[idx](inputs=inputs[self.max_level - level])
-            for idx, level in enumerate(self.extract_levels)
-        ]
-        if len(self.extract_levels) == 1:
-            return outputs[0]
-        return tf.add_n(outputs) / len(self.extract_levels)
+"""This module defines custom layers."""
+import itertools
+from typing import List, Tuple, Union
+
+import numpy as np
+import tensorflow as tf
+import tensorflow.keras.layers as tfkl
+
+from deepreg.loss.kernel import gaussian_kernel1d_sigma as gaussian_kernel1d
+from deepreg.loss.util import separable_filter
+from deepreg.model import layer_util
+
+LAYER_DICT = dict(conv3d=tfkl.Conv3D, deconv3d=tfkl.Conv3DTranspose)
+NORM_DICT = dict(batch=tfkl.BatchNormalization, layer=tfkl.LayerNormalization)
+
+
+class NormBlock(tfkl.Layer):
+    """
+    A block with layer - norm - activation.
+    """
+
+    def __init__(
+        self,
+        layer_name: str,
+        norm_name: str = "batch",
+        activation: str = "relu",
+        name: str = "norm_block",
+        **kwargs,
+    ):
+        """
+        Init.
+
+        :param layer_name: class of the layer to be wrapped.
+        :param norm_name: class of the normalization layer.
+        :param activation: name of activation.
+        :param name: name of the block layer.
+        :param kwargs: additional arguments.
+        """
+        super().__init__()
+        self._config = dict(
+            layer_name=layer_name,
+            norm_name=norm_name,
+            activation=activation,
+            name=name,
+            **kwargs,
+        )
+        self._layer = LAYER_DICT[layer_name](use_bias=False, **kwargs)
+        self._norm = NORM_DICT[norm_name]()
+        self._act = tfkl.Activation(activation=activation)
+
+    def call(self, inputs, training=None, **kwargs) -> tf.Tensor:
+        """
+        Forward.
+
+        :param inputs: inputs for the layer
+        :param training: training flag for normalization layers (default: None)
+        :param kwargs: additional arguments.
+        :return:
+        """
+        output = self._layer(inputs=inputs)
+        output = self._norm(inputs=output, training=training)
+        output = self._act(output)
+        return output
+
+    def get_config(self) -> dict:
+        """Return the config dictionary for recreating this class."""
+        config = super().get_config()
+        config.update(self._config)
+        return config
+
+
+class Conv3dBlock(NormBlock):
+    """
+    A conv3d block having conv3d - norm - activation.
+    """
+
+    def __init__(
+        self,
+        name: str = "conv3d_block",
+        **kwargs,
+    ):
+        """
+        Init.
+
+        :param name: name of the layer
+        :param kwargs: additional arguments.
+        """
+        super().__init__(layer_name="conv3d", name=name, **kwargs)
+
+
+class Deconv3dBlock(NormBlock):
+    """
+    A deconv3d block having conv3d - norm - activation.
+    """
+
+    def __init__(
+        self,
+        name: str = "deconv3d_block",
+        **kwargs,
+    ):
+        """
+        Init.
+
+        :param name: name of the layer
+        :param kwargs: additional arguments.
+        """
+        super().__init__(layer_name="deconv3d", name=name, **kwargs)
+
+
+class Resize3d(tfkl.Layer):
+    """
+    Resize image in two folds.
+
+    - resize dim2 and dim3
+    - resize dim1 and dim2
+    """
+
+    def __init__(
+        self,
+        shape: tuple,
+        method: str = tf.image.ResizeMethod.BILINEAR,
+        name: str = "resize3d",
+    ):
+        """
+        Init, save arguments.
+
+        :param shape: (dim1, dim2, dim3)
+        :param method: tf.image.ResizeMethod
+        :param name: name of the layer
+        """
+        super().__init__(name=name)
+        assert len(shape) == 3
+        self._shape = shape
+        self._method = method
+
+    def call(self, inputs: tf.Tensor, **kwargs) -> tf.Tensor:
+        """
+        Perform two fold resize.
+
+        :param inputs: shape = (batch, dim1, dim2, dim3, channels)
+                                     or (batch, dim1, dim2, dim3)
+                                     or (dim1, dim2, dim3)
+        :param kwargs: additional arguments
+        :return: shape = (batch, out_dim1, out_dim2, out_dim3, channels)
+                                or (batch, dim1, dim2, dim3)
+                                or (dim1, dim2, dim3)
+        """
+        # sanity check
+        image = inputs
+        image_dim = len(image.shape)
+
+        # init
+        if image_dim == 5:
+            has_channel = True
+            has_batch = True
+            input_image_shape = image.shape[1:4]
+        elif image_dim == 4:
+            has_channel = False
+            has_batch = True
+            input_image_shape = image.shape[1:4]
+        elif image_dim == 3:
+            has_channel = False
+            has_batch = False
+            input_image_shape = image.shape[0:3]
+        else:
+            raise ValueError(
+                "Resize3d takes input image of dimension 3 or 4 or 5, "
+                "corresponding to (dim1, dim2, dim3) "
+                "or (batch, dim1, dim2, dim3) "
+                "or (batch, dim1, dim2, dim3, channels), "
+                "got image shape{}".format(image.shape)
+            )
+
+        # no need of resize
+        if input_image_shape == tuple(self._shape):
+            return image
+
+        # expand to five dimensions
+        if not has_batch:
+            image = tf.expand_dims(image, axis=0)
+        if not has_channel:
+            image = tf.expand_dims(image, axis=-1)
+        assert len(image.shape) == 5  # (batch, dim1, dim2, dim3, channels)
+        image_shape = tf.shape(image)
+
+        # merge axis 0 and 1
+        output = tf.reshape(
+            image, (-1, image_shape[2], image_shape[3], image_shape[4])
+        )  # (batch * dim1, dim2, dim3, channels)
+
+        # resize dim2 and dim3
+        output = tf.image.resize(
+            images=output, size=self._shape[1:3], method=self._method
+        )  # (batch * dim1, out_dim2, out_dim3, channels)
+
+        # split axis 0 and merge axis 3 and 4
+        output = tf.reshape(
+            output,
+            shape=(-1, image_shape[1], self._shape[1], self._shape[2] * image_shape[4]),
+        )  # (batch, dim1, out_dim2, out_dim3 * channels)
+
+        # resize dim1 and dim2
+        output = tf.image.resize(
+            images=output, size=self._shape[:2], method=self._method
+        )  # (batch, out_dim1, out_dim2, out_dim3 * channels)
+
+        # reshape
+        output = tf.reshape(
+            output, shape=[-1, *self._shape, image_shape[4]]
+        )  # (batch, out_dim1, out_dim2, out_dim3, channels)
+
+        # squeeze to original dimension
+        if not has_batch:
+            output = tf.squeeze(output, axis=0)
+        if not has_channel:
+            output = tf.squeeze(output, axis=-1)
+        return output
+
+    def get_config(self) -> dict:
+        """Return the config dictionary for recreating this class."""
+        config = super().get_config()
+        config["shape"] = self._shape
+        config["method"] = self._method
+        return config
+
+
+class Warping(tfkl.Layer):
+    """
+    Warps an image with DDF.
+
+    Reference:
+
+    https://github.com/adalca/neurite/blob/legacy/neuron/utils.py
+    where vol = image, loc_shift = ddf
+    """
+
+    def __init__(self, fixed_image_size: tuple, name: str = "warping", **kwargs):
+        """
+        Init.
+
+        :param fixed_image_size: shape = (f_dim1, f_dim2, f_dim3)
+             or (f_dim1, f_dim2, f_dim3, ch) with the last channel for features
+        :param name: name of the layer
+        :param kwargs: additional arguments.
+        """
+        super().__init__(name=name, **kwargs)
+        self._fixed_image_size = fixed_image_size
+        # shape = (1, f_dim1, f_dim2, f_dim3, 3)
+        self.grid_ref = layer_util.get_reference_grid(grid_size=fixed_image_size)[
+            None, ...
+        ]
+
+    def call(self, inputs, zero_boundary: bool = True, **kwargs) -> tf.Tensor:
+        """
+        :param inputs: (ddf, image)
+
+          - ddf, shape = (batch, f_dim1, f_dim2, f_dim3, 3)
+          - image, shape = (batch, m_dim1, m_dim2, m_dim3)
+        :param kwargs: additional arguments.
+        :return: shape = (batch, f_dim1, f_dim2, f_dim3)
+        """
+
+    def get_config(self) -> dict:
+        """Return the config dictionary for recreating this class."""
+        config = super().get_config()
+        config["fixed_image_size"] = self._fixed_image_size
+        return config
+
+
+class ResidualBlock(tfkl.Layer):
+    """
+    A block with skip links and layer - norm - activation.
+    """
+
+    def __init__(
+        self,
+        layer_name: str,
+        num_layers: int = 2,
+        norm_name: str = "batch",
+        activation: str = "relu",
+        name: str = "res_block",
+        **kwargs,
+    ):
+        """
+        Init.
+
+        :param layer_name: class of the layer to be wrapped.
+        :param num_layers: number of layers/blocks.
+        :param norm_name: class of the normalization layer.
+        :param activation: name of activation.
+        :param name: name of the block layer.
+        :param kwargs: additional arguments.
+        """
+        super().__init__()
+        self._num_layers = num_layers
+        self._config = dict(
+            layer_name=layer_name,
+            num_layers=num_layers,
+            norm_name=norm_name,
+            activation=activation,
+            name=name,
+            **kwargs,
+        )
+        self._layers = [
+            LAYER_DICT[layer_name](use_bias=False, **kwargs) for _ in range(num_layers)
+        ]
+        self._norms = [NORM_DICT[norm_name]() for _ in range(num_layers)]
+        self._acts = [tfkl.Activation(activation=activation) for _ in range(num_layers)]
+
+    def call(self, inputs, training=None, **kwargs) -> tf.Tensor:
+        """
+        Forward.
+
+        :param inputs: inputs for the layer
+        :param training: training flag for normalization layers (default: None)
+        :param kwargs: additional arguments.
+        :return:
+        """
+
+        output = inputs
+        for i in range(self._num_layers):
+            output = self._layers[i](inputs=output)
+            output = self._norms[i](inputs=output, training=training)
+            if i == self._num_layers - 1:
+                # last block
+                output = output + inputs
+            output = self._acts[i](output)
+        return output
+
+    def get_config(self) -> dict:
+        """Return the config dictionary for recreating this class."""
+        config = super().get_config()
+        config.update(self._config)
+        return config
+
+
+class ResidualConv3dBlock(ResidualBlock):
+    """
+    A conv3d residual block
+    """
+
+    def __init__(
+        self,
+        name: str = "conv3d_res_block",
+        **kwargs,
+    ):
+        """
+        Init.
+
+        :param name: name of the layer
+        :param kwargs: additional arguments.
+        """
+        super().__init__(layer_name="conv3d", name=name, **kwargs)
+
+
+class IntDVF(tfkl.Layer):
+    """
+    Integrate DVF to get DDF.
+
+    Reference:
+
+    - integrate_vec of neuron
+      https://github.com/adalca/neurite/blob/legacy/neuron/utils.py
+    """
+
+    def __init__(
+        self,
+        fixed_image_size: tuple,
+        num_steps: int = 7,
+        name: str = "int_dvf",
+        **kwargs,
+    ):
+        """
+        Init.
+
+        :param fixed_image_size: tuple, (f_dim1, f_dim2, f_dim3)
+        :param num_steps: int, number of steps for integration
+        :param name: name of the layer
+        :param kwargs: additional arguments.
+        """
+        super().__init__(name=name, **kwargs)
+        assert len(fixed_image_size) == 3
+        self._fixed_image_size = fixed_image_size
+        self._num_steps = num_steps
+        self._warping = Warping(fixed_image_size=fixed_image_size)
+
+    def call(self, inputs: tf.Tensor, **kwargs) -> tf.Tensor:
+        """
+        :param inputs: dvf, shape = (batch, f_dim1, f_dim2, f_dim3, 3)
+        :param kwargs: additional arguments.
+        :return: ddf, shape = (batch, f_dim1, f_dim2, f_dim3, 3)
+        """
+        ddf = inputs / (2 ** self._num_steps)
+        for _ in range(self._num_steps):
+            ddf += self._warping(inputs=[ddf, ddf])
+        return ddf
+
+    def get_config(self) -> dict:
+        """Return the config dictionary for recreating this class."""
+        config = super().get_config()
+        config["fixed_image_size"] = self._fixed_image_size
+        config["num_steps"] = self._num_steps
+        return config
+
+
+class ResizeCPTransform(tfkl.Layer):
+    """
+    Layer for getting the control points from the output of a image-to-image network.
+    It uses an anti-aliasing Gaussian filter before down-sampling.
+    """
+
+    def __init__(
+        self, control_point_spacing: Union[List[int], Tuple[int, ...], int], **kwargs
+    ):
+        """
+        :param control_point_spacing: list or int
+        :param kwargs: additional arguments.
+        """
+        super().__init__(**kwargs)
+
+        if isinstance(control_point_spacing, int):
+            control_point_spacing = [control_point_spacing] * 3
+
+        self.kernel_sigma = [
+            0.44 * cp for cp in control_point_spacing
+        ]  # 0.44 = ln(4)/pi
+        self.cp_spacing = control_point_spacing
+        self.kernel = [gaussian_kernel1d(sigma=sigma) for sigma in self.kernel_sigma]
+        self._output_shape = None
+        self._resize = None
+
+    def build(self, input_shape):
+        super().build(input_shape=input_shape)
+
+        output_shape = tuple(
+            [
+                tf.cast(tf.math.ceil(v / c) + 3, tf.int32)
+                for v, c in zip(input_shape[1:-1], self.cp_spacing)
+            ]
+        )
+        self._output_shape = output_shape
+        self._resize = Resize3d(output_shape)
+
+    def call(self, inputs, **kwargs) -> tf.Tensor:
+        tensor = tf.unstack(inputs, axis=-1)
+        outputs = []
+        for it_t, t in enumerate(tensor):
+            outputs += [
+                separable_filter(tf.expand_dims(t, axis=4), kernel=self.kernel[it_t])
+            ]  # E[t] * E[1]
+        output = tf.concat(outputs, axis=-1)
+
+        output = self._resize(inputs=output)  # type: ignore
+        return output
+
+
+class BSplines3DTransform(tfkl.Layer):
+    """
+    Layer for BSplines interpolation with precomputed cubic spline kernel_size.
+    It assumes a full sized image from which:
+    1. it compute the contol points values by down-sampling the initial image
+    2. performs the interpolation
+    3. crops the image around the valid values.
+    """
+
+    def __init__(
+        self,
+        cp_spacing: Union[Tuple[int, ...], int],
+        output_shape: Tuple[int, ...],
+        **kwargs,
+    ):
+        """
+        Init.
+
+        :param cp_spacing: int or tuple of three ints specifying the spacing (in pixels)
+            in each dimension. When a single int is used,
+            the same spacing to all dimensions is used
+        :param output_shape: (batch_size, dim0, dim1, dim2, 3) of the high resolution
+            deformation fields.
+        :param kwargs: additional arguments.
+        """
+        super().__init__(**kwargs)
+
+        self._output_shape = output_shape
+        if isinstance(cp_spacing, int):
+            cp_spacing = (cp_spacing, cp_spacing, cp_spacing)
+        self.cp_spacing = cp_spacing
+
+    def build(self, input_shape: tuple):
+        """
+        :param input_shape: tuple with the input shape
+        :return: None
+        """
+
+        super().build(input_shape=input_shape)
+
+        b = {
+            0: lambda u: np.float64((1 - u) ** 3 / 6),
+            1: lambda u: np.float64((3 * (u ** 3) - 6 * (u ** 2) + 4) / 6),
+            2: lambda u: np.float64((-3 * (u ** 3) + 3 * (u ** 2) + 3 * u + 1) / 6),
+            3: lambda u: np.float64(u ** 3 / 6),
+        }
+
+        filters = np.zeros(
+            (
+                4 * self.cp_spacing[0],
+                4 * self.cp_spacing[1],
+                4 * self.cp_spacing[2],
+                3,
+                3,
+            ),
+            dtype=np.float32,
+        )
+
+        u_arange = 1 - np.arange(
+            1 / (2 * self.cp_spacing[0]), 1, 1 / self.cp_spacing[0]
+        )
+        v_arange = 1 - np.arange(
+            1 / (2 * self.cp_spacing[1]), 1, 1 / self.cp_spacing[1]
+        )
+        w_arange = 1 - np.arange(
+            1 / (2 * self.cp_spacing[2]), 1, 1 / self.cp_spacing[2]
+        )
+
+        filter_idx = [[0, 1, 2, 3] for _ in range(3)]
+        filter_coord = list(itertools.product(*filter_idx))
+
+        for f_idx in filter_coord:
+            for it_dim in range(3):
+                filters[
+                    f_idx[0] * self.cp_spacing[0] : (f_idx[0] + 1) * self.cp_spacing[0],
+                    f_idx[1] * self.cp_spacing[1] : (f_idx[1] + 1) * self.cp_spacing[1],
+                    f_idx[2] * self.cp_spacing[2] : (f_idx[2] + 1) * self.cp_spacing[2],
+                    it_dim,
+                    it_dim,
+                ] = (
+                    b[f_idx[0]](u_arange)[:, None, None]
+                    * b[f_idx[1]](v_arange)[None, :, None]
+                    * b[f_idx[2]](w_arange)[None, None, :]
+                )
+
+        self.filter = tf.convert_to_tensor(filters)
+
+    def interpolate(self, field) -> tf.Tensor:
+        """
+        :param field: tf.Tensor with shape=number_of_control_points_per_dim
+        :return: interpolated_field: tf.Tensor
+        """
+
+        image_shape = tuple(
+            [(a - 1) * b + 4 * b for a, b in zip(field.shape[1:-1], self.cp_spacing)]
+        )
+
+        output_shape = (field.shape[0],) + image_shape + (3,)
+        return tf.nn.conv3d_transpose(
+            field,
+            self.filter,
+            output_shape=output_shape,
+            strides=self.cp_spacing,
+            padding="VALID",
+        )
+
+    def call(self, inputs, **kwargs) -> tf.Tensor:
+        """
+        :param inputs: tf.Tensor defining a low resolution free-form deformation field
+        :param kwargs: additional arguments.
+        :return: interpolated_field: tf.Tensor of shape=self.input_shape
+        """
+        high_res_field = self.interpolate(inputs)
+
+        index = [int(3 * c) for c in self.cp_spacing]
+        return high_res_field[
+            :,
+            index[0] : index[0] + self._output_shape[0],
+            index[1] : index[1] + self._output_shape[1],
+            index[2] : index[2] + self._output_shape[2],
+        ]
+
+
+class Extraction(tfkl.Layer):
+    def __init__(
+        self,
+        image_size: Tuple[int, ...],
+        extract_levels: Tuple[int, ...],
+        out_channels: int,
+        out_kernel_initializer: str,
+        out_activation: str,
+        name: str = "Extraction",
+    ):
+        """
+        :param image_size: such as (dim1, dim2, dim3)
+        :param extract_levels: number of extraction levels.
+        :param out_channels: number of channels for the extractions
+        :param out_kernel_initializer: initializer to use for kernels.
+        :param out_activation: activation to use at end layer.
+        :param name: name of the layer
+        """
+        super().__init__(name=name)
+        self.extract_levels = extract_levels
+        self.max_level = max(extract_levels)
+        self.layers = [
+            tf.keras.Sequential(
+                [
+                    tfkl.Conv3D(
+                        filters=out_channels,
+                        kernel_size=3,
+                        strides=1,
+                        padding="same",
+                        kernel_initializer=out_kernel_initializer,
+                        activation=out_activation,
+                    ),
+                    Resize3d(shape=image_size),
+                ]
+            )
+            for _ in extract_levels
+        ]
+
+    def call(self, inputs: List[tf.Tensor], **kwargs) -> tf.Tensor:
+        """
+        Calculate the mean over some selected inputs.
+
+        :param inputs: a list of tensors
+        :param kwargs:
+        :return:
+        """
+        outputs = [
+            self.layers[idx](inputs=inputs[self.max_level - level])
+            for idx, level in enumerate(self.extract_levels)
+        ]
+        if len(self.extract_levels) == 1:
+            return outputs[0]
+        return tf.add_n(outputs) / len(self.extract_levels)