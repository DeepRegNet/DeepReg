--- conflicted
+++ resolved
@@ -22,15 +22,11 @@
     dest="test",
     action="store_false",
 )
-<<<<<<< HEAD
 parser.add_argument(
     "--dvf", help="using dvf to train the model", dest="dvf", action="store_true"
 )
 parser.set_defaults(test=True, dvf=False)
-=======
 
-parser.set_defaults(test=True)
->>>>>>> 4830c793
 args = parser.parse_args()
 
 print(
