--- conflicted
+++ resolved
@@ -32,15 +32,10 @@
 print(
     "\n\n\n\n\n"
     "=========================================================\n"
-<<<<<<< HEAD
-    "The ddf prediction can also be launched using the following command.\n"
-    "deepreg_predict --gpu '' "
-    f"--config_path demos/{name}/{name}_ddf.yaml "
-=======
+
     "The prediction can also be launched using the following command.\n"
     "deepreg_predict --gpu '0' "
     f"--config_path demos/{name}/{name}.yaml "
->>>>>>> 4830c793
     f"--ckpt_path demos/{name}/dataset/pretrained/ckpt-5000 "
     f"--log_dir demos/{name} "
     "--exp_name logs_predict "
